<<<<<<< HEAD
type
  NetworkBackendType* = enum
    libp2p
    libp2pDaemon

const
  NETWORK_TYPE {.strdefine.} = "libp2p_daemon"

  networkBackend* = when NETWORK_TYPE == "libp2p": libp2p
                    elif NETWORK_TYPE == "libp2p_daemon": libp2pDaemon
                    else: {.fatal: "The 'NETWORK_TYPE' should be either 'libp2p', 'libp2p_daemon'" .}

=======
>>>>>>> fa969ef9
const
  copyrights* = "Copyright (c) 2019 Status Research & Development GmbH"

  versionMajor* = 0
  versionMinor* = 3
  versionBuild* = 0

  semanticVersion* = 2
    # Bump this up every time a breaking change is introduced
    # Clients having different semantic versions won't be able
    # to join the same testnets.

  useInsecureFeatures* = defined(insecure)

  gitRevision* = staticExec("git rev-parse --short HEAD")

  versionAsStr* =
    $versionMajor & "." & $versionMinor & "." & $versionBuild

  fullVersionStr* =
    versionAsStr & " (" & gitRevision & ")"
<|MERGE_RESOLUTION|>--- conflicted
+++ resolved
@@ -1,18 +1,3 @@
-<<<<<<< HEAD
-type
-  NetworkBackendType* = enum
-    libp2p
-    libp2pDaemon
-
-const
-  NETWORK_TYPE {.strdefine.} = "libp2p_daemon"
-
-  networkBackend* = when NETWORK_TYPE == "libp2p": libp2p
-                    elif NETWORK_TYPE == "libp2p_daemon": libp2pDaemon
-                    else: {.fatal: "The 'NETWORK_TYPE' should be either 'libp2p', 'libp2p_daemon'" .}
-
-=======
->>>>>>> fa969ef9
 const
   copyrights* = "Copyright (c) 2019 Status Research & Development GmbH"
 
